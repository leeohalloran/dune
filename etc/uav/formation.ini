############################################################################
# Copyright 2007-2015 Universidade do Porto - Faculdade de Engenharia      #
# Laboratório de Sistemas e Tecnologia Subaquática (LSTS)                  #
############################################################################
# This file is part of DUNE: Unified Navigation Environment.               #
#                                                                          #
# Commercial Licence Usage                                                 #
# Licencees holding valid commercial DUNE licences may use this file in    #
# accordance with the commercial licence agreement provided with the       #
# Software or, alternatively, in accordance with the terms contained in a  #
# written agreement between you and Universidade do Porto. For licensing   #
# terms, conditions, and further information contact lsts@fe.up.pt.        #
#                                                                          #
# European Union Public Licence - EUPL v.1.1 Usage                         #
# Alternatively, this file may be used under the terms of the EUPL,        #
# Version 1.1 only (the "Licence"), appearing in the file LICENCE.md       #
# included in the packaging of this file. You may not use this work        #
# except in compliance with the Licence. Unless required by applicable     #
# law or agreed to in writing, software distributed under the Licence is   #
# distributed on an "AS IS" basis, WITHOUT WARRANTIES OR CONDITIONS OF     #
# ANY KIND, either express or implied. See the Licence for the specific    #
# language governing permissions and limitations at                        #
# http://ec.europa.eu/idabc/eupl.html.                                     #
############################################################################
# Author: Ricardo Bencatel                                                 #
############################################################################
# Author: Ricardo Bencatel                                                 #
############################################################################
# Formation Flight configuration                                           #
############################################################################

<<<<<<< HEAD
#[Control.Path.LOSLeg/Leader]
#Enabled                                    = Always
#Entity Label                               = Path Control Leader
#EstimatedState Filter                      = 
#Look Ahead Gain                            = 1.5
#Turn Rate Gain                             = 0.0005
#Maximum Bank                               = 30
#Cross-track -- Monitor                     = false
#Along-track -- Monitor                     = false
=======
[Control.UAV.LOS/Leader]
Enabled                                    = Always
Entity Label                               = Path Control Leader
EstimatedState Filter                      = :Formation Control
Look Ahead Gain                            = 1.5
Turn Rate Gain                             = 0.0005
Maximum Bank                               = 30
Cross-track -- Monitor                     = false
Along-track -- Monitor                     = false
>>>>>>> c96dc83d

[Control.Path.Formation.Controller]
Entity Label                               = Formation Control
Enabled                                    = Always
Execution Frequency                        = 50
Simulation Frequency                       = 50
Control Frequency                          = 20
Leader Output Frequency                    = 10
Debug                                      = true
Commands source                            = :self:Path Control
Leader Name                                = form-leader-01
Formation Longitudinal Gain                = 1.57
Formation Lateral Gain                     = 1.65
Formation Boundary Layer                   = 7.0
Flow Switching Gain                        = 0.0
Formation Leader Gain                      = 4.0
Formation Deconfliction Gain               = 3.0
Safety Distance                            = 5.0
Deconfliction Offset                       = 7.0
Acceleration Safety Margin                 = 0.2
Longitudinal Acceleration Limit            = 0.5
Maximum Airspeed                           = 20.0
Minimum Airspeed                           = 14.0
Maximum Altitude                           = 600.0
Minimum Altitude                           = 50.0
Bank Limit                                 = 30.0
Simulation type                            = 4DOF_bank
Speed Time Constant                        = 1.0
Bank Time Constant                         = 1.0
Bank Rate Limit                            = 30.0
Vertical Slope Limit                       = 0.2
Default Speed                              = 17
Default Altitude                           = 150

[Transports.UDP]
Filtered Entities                          = CpuUsage:Daemon,
#                                             PathControlState:Autopilot
                                             PathControlState:Autopilot+Formation Control,
#                                             EstimatedState:Autopilot

[Control.UAV.Ardupilot/Simulation]
Formation Flight Entity                    = Formation Control

[Control.UAV.Ardupilot/Hardware]
Formation Flight Entity                    = Formation Control<|MERGE_RESOLUTION|>--- conflicted
+++ resolved
@@ -29,27 +29,14 @@
 # Formation Flight configuration                                           #
 ############################################################################
 
-<<<<<<< HEAD
-#[Control.Path.LOSLeg/Leader]
-#Enabled                                    = Always
-#Entity Label                               = Path Control Leader
-#EstimatedState Filter                      = 
-#Look Ahead Gain                            = 1.5
-#Turn Rate Gain                             = 0.0005
-#Maximum Bank                               = 30
-#Cross-track -- Monitor                     = false
-#Along-track -- Monitor                     = false
-=======
 [Control.UAV.LOS/Leader]
 Enabled                                    = Always
 Entity Label                               = Path Control Leader
-EstimatedState Filter                      = :Formation Control
 Look Ahead Gain                            = 1.5
 Turn Rate Gain                             = 0.0005
 Maximum Bank                               = 30
 Cross-track -- Monitor                     = false
 Along-track -- Monitor                     = false
->>>>>>> c96dc83d
 
 [Control.Path.Formation.Controller]
 Entity Label                               = Formation Control
