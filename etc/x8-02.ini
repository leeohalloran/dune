############################################################################
# Copyright 2007-2015 Universidade do Porto - Faculdade de Engenharia      #
# Laboratório de Sistemas e Tecnologia Subaquática (LSTS)                  #
############################################################################
# This file is part of DUNE: Unified Navigation Environment.               #
#                                                                          #
# Commercial Licence Usage                                                 #
# Licencees holding valid commercial DUNE licences may use this file in    #
# accordance with the commercial licence agreement provided with the       #
# Software or, alternatively, in accordance with the terms contained in a  #
# written agreement between you and Universidade do Porto. For licensing   #
# terms, conditions, and further information contact lsts@fe.up.pt.        #
#                                                                          #
# European Union Public Licence - EUPL v.1.1 Usage                         #
# Alternatively, this file may be used under the terms of the EUPL,        #
# Version 1.1 only (the "Licence"), appearing in the file LICENCE.md       #
# included in the packaging of this file. You may not use this work        #
# except in compliance with the Licence. Unless required by applicable     #
# law or agreed to in writing, software distributed under the Licence is   #
# distributed on an "AS IS" basis, WITHOUT WARRANTIES OR CONDITIONS OF     #
# ANY KIND, either express or implied. See the Licence for the specific    #
# language governing permissions and limitations at                        #
# http://ec.europa.eu/idabc/eupl.html.                                     #
############################################################################
# Author: Joao Fortuna                                                     #
#         Ricardo Bencatel                                                 #
#         Filipe Ferreira                                                  #
############################################################################
# X8-Flying Wing configuration file                                        #
############################################################################

[Require hardware/lctr-b2xx/luemb.ini]
[Require uav/ardupilot.ini]

[General]
Vehicle                                    = x8-02

[Supervisors.UAV.LostComms]
Enabled                                    = Hardware, Simulation, HITL

[Control.UAV.Ardupilot/Hardware]
Default altitude                           = 200.0
Default loiter radius                      = 75.0
RC 1 PWM MIN                               = 1071
RC 1 PWM MAX                               = 1899
RC 1 MAX                                   = 30.0
RC 1 REV                                   = True
RC 2 PWM MIN                               = 1102
RC 2 PWM MAX                               = 1928
RC 2 MAX                                   = 2.0
RC 3 PWM MIN                               = 1041
RC 3 PWM MAX                               = 2056
RC 3 MIN                                   = 15.0
RC 3 MAX                                   = 22.0

[Control.Path.Height]
<<<<<<< HEAD
Enabled                                    = Always
=======
Enabled                                    = Simulation
>>>>>>> c96dc83d
Height bandwidth                           = 40
Vertical Rate maximum gain                 = 0.20

<<<<<<< HEAD
[Control.Path.LOSLeg]
Enabled                                    = Always
Look Ahead Gain                            = 1.2
Turn Rate Gain                             = 0.0005
Maximum Bank                               = 30
=======
[Control.UAV.LOS]
Enabled                                    = Simulation
Look Ahead Gain                            = 1.2
Turn Rate Gain                             = 0.0005
Maximum Bank                               = 30
Debug Level                                = Debug

[Control.Path.LOSnSMC]
Enabled                                    = Never
>>>>>>> c96dc83d

[Vision.PhotoTrigger]
Enabled                                    = Hardware
Entity Label                               = Photo Trigger
Trigger Frequency                          = 0.4

[Control.Path.Formation.Controller]
Leader Name                                = form-leader-02
Leader Output Frequency                    = 10
Maximum Airspeed                           = 20.0
Minimum Airspeed                           = 14.0
Debug Level                                = Trace

#[Control.Path.Formation.Test]
#Entity Label                               = Formation Tester
#Enabled                                    = DSIL
#Execution Frequency                        = 10

<<<<<<< HEAD
[Control.Path.LOSLeg/Leader]
Enabled                                    = Always
Entity Label                               = Path Control Leader
EstimatedState Filter                      = form-leader-02
=======
#[Control.UAV.LOS/Leader]
#Enabled                                    = Always
#Entity Label                               = Path Control Leader
#EstimatedState Filter                      = form-leader-02:Formation Control
>>>>>>> c96dc83d

[Simulators.UAV/Simulation]
Stream Speed to North                      = -3
Stream Speed to East                       = -1
Simulation type                            = 5DOF
Speed Time Constant                        = 2.0
Bank Time Constant                         = 0.1
Altitude Time Constant                     = 3.0
Bank Rate Limit                            = 60
Longitudinal Acceleration Limit            = 0.5
Vertical Slope Limit                       = 0.15
#Initial Reference Latitude                 = 39.09
#Initial Reference Longitude                = -8.964
#Reference Ground Height                    = 47.3

[Transports.UDP/Formation]
Entity Label                               = Formation Link
Enabled                                    = Hardware
Local Port                                 = 6020
Static Destinations                        = 10.0.20.100:6020,
                                             10.0.20.110:6020
Transports                                 = EstimatedState,
                                             EstimatedStreamVelocity

[Transports.UDP/Formation-Sim]
Entity Label                               = Formation Link
Enabled                                    = Simulation, AP-SIL, AP-HIL
Local Port                                 = 6022
Static Destinations                        = 127.0.0.1:6021,
#                                             127.0.0.1:6023,
                                             192.168.1.18:6023,
                                             127.0.0.1:6024
Transports                                 = EstimatedState,
                                             EstimatedStreamVelocity

[Power.LUEMB]
ADC Channel 0 - Conversion              = 23.3735, 0.0
ADC Channel 1 - Conversion              = 4.9383, 0.0
ADC Channel 2 - Conversion              = 6.5789, 0.0
ADC Channel 3 - Conversion              = 1.2285, 0.0
ADC Channel 4 - Conversion              = 16.1421, 0.0
ADC Channel 5 - Conversion              = 0.5460, 0.0
ADC Channel 6 - Conversion              = 52.0890, 0.0
ADC Channel 7 - Conversion              = 0.4399, 0.0<|MERGE_RESOLUTION|>--- conflicted
+++ resolved
@@ -54,23 +54,12 @@
 RC 3 MAX                                   = 22.0
 
 [Control.Path.Height]
-<<<<<<< HEAD
 Enabled                                    = Always
-=======
-Enabled                                    = Simulation
->>>>>>> c96dc83d
 Height bandwidth                           = 40
 Vertical Rate maximum gain                 = 0.20
 
-<<<<<<< HEAD
-[Control.Path.LOSLeg]
+[Control.UAV.LOS]
 Enabled                                    = Always
-Look Ahead Gain                            = 1.2
-Turn Rate Gain                             = 0.0005
-Maximum Bank                               = 30
-=======
-[Control.UAV.LOS]
-Enabled                                    = Simulation
 Look Ahead Gain                            = 1.2
 Turn Rate Gain                             = 0.0005
 Maximum Bank                               = 30
@@ -78,7 +67,6 @@
 
 [Control.Path.LOSnSMC]
 Enabled                                    = Never
->>>>>>> c96dc83d
 
 [Vision.PhotoTrigger]
 Enabled                                    = Hardware
@@ -86,6 +74,7 @@
 Trigger Frequency                          = 0.4
 
 [Control.Path.Formation.Controller]
+Enabled                                    = Always
 Leader Name                                = form-leader-02
 Leader Output Frequency                    = 10
 Maximum Airspeed                           = 20.0
@@ -97,17 +86,9 @@
 #Enabled                                    = DSIL
 #Execution Frequency                        = 10
 
-<<<<<<< HEAD
-[Control.Path.LOSLeg/Leader]
+[Control.UAV.LOS/Leader]
 Enabled                                    = Always
-Entity Label                               = Path Control Leader
 EstimatedState Filter                      = form-leader-02
-=======
-#[Control.UAV.LOS/Leader]
-#Enabled                                    = Always
-#Entity Label                               = Path Control Leader
-#EstimatedState Filter                      = form-leader-02:Formation Control
->>>>>>> c96dc83d
 
 [Simulators.UAV/Simulation]
 Stream Speed to North                      = -3
