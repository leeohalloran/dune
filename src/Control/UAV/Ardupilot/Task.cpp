--- conflicted
+++ resolved
@@ -910,97 +910,14 @@
         void
         takeoff_copter(const IMC::DesiredPath* dpath)
         {
-
-<<<<<<< HEAD
-=======
-          uint8_t buf[512];
-          int seq = 1;
-
-          mavlink_message_t msg;
-
-          mavlink_msg_param_set_pack(255, 0, &msg,
-                                     m_sysid, //! target_system System ID
-                                     0, //! target_component Component ID
-                                     "WP_LOITER_RAD", //! Parameter name
-                                     dpath->flags & DesiredPath::FL_CCLOCKW ? (-1 * dpath->lradius) : (dpath->lradius), //! Parameter value
-                                     MAV_PARAM_TYPE_INT16); //! Parameter type
-
-          uint16_t n = mavlink_msg_to_send_buffer(buf, &msg);
-          sendData(buf, n);
-
-          mavlink_msg_mission_count_pack(255, 0, &msg,
-                                         m_sysid, //! target_system System ID
-                                         0, //! target_component Component ID
-                                         3); //! size of Mission
-
-          n = mavlink_msg_to_send_buffer(buf, &msg);
-          sendData(buf, n);
-
-          mavlink_msg_mission_write_partial_list_pack(255, 0, &msg,
-                                                      m_sysid, //! target_system System ID
-                                                      0, //! target_component Component ID
-                                                      seq, //! start_index Start index, 0 by default and smaller / equal to the largest index of the current onboard list
-                                                      seq+1); //! end_index End index, equal or greater than start index
-
-          m_mission_items.push(msg);
-
-          sendMissionItem(false);
-
-          float alt = (dpath->end_z_units & IMC::Z_NONE) ? m_args.alt : (float)dpath->end_z;
-
-          //! Current position
-          mavlink_msg_mission_item_pack(255, 0, &msg,
-                                        m_sysid, //! target_system System ID
-                                        0, //! target_component Component ID
-                                        seq++, //! seq Sequence
-                                        MAV_FRAME_GLOBAL, //! frame The coordinate system of the MISSION. see MAV_FRAME in mavlink_types.h
-                                        MAV_CMD_NAV_TAKEOFF, //! command The scheduled action for the MISSION. see MAV_CMD in ardupilotmega.h
-                                        1, //! current false:0, true:1
-                                        1, //! autocontinue autocontinue to next wp
-                                        5, //! Pitch
-                                        0, //! Altitude
-                                        0, //! Not used
-                                        0, //! Not used
-                                        0, //! x PARAM5 / local: x position, global: latitude
-                                        0, //! y PARAM6 / y position: global: longitude
-                                        alt - m_hae_offset);//! z PARAM7 / z position: global: altitude
->>>>>>> cb3b7869
-
           /* As of AC 3.1, we can now send takeoff as a guided command. */
           // We need to be in guided for this to work.
 
+          // Altitude in WGS84
           float alt = (dpath->end_z_units & IMC::Z_NONE) ? m_args.alt : (float) dpath->end_z;
 
-<<<<<<< HEAD
-          sendCommandPacket(MAV_CMD_NAV_TAKEOFF, 0, 0, 0, 0, 0, 0, alt);
-=======
-          //! Destination
-          mavlink_msg_mission_item_pack(255, 0, &msg,
-                                        m_sysid, //! target_system System ID
-                                        0, //! target_component Component ID
-                                        seq++, //! seq Sequence
-                                        MAV_FRAME_GLOBAL, //! frame The coordinate system of the MISSION. see MAV_FRAME in mavlink_types.h
-                                        MAV_CMD_NAV_WAYPOINT, //! command The scheduled action for the MISSION. see MAV_CMD in ardupilotmega.h
-                                        0, //! current false:0, true:1
-                                        0, //! autocontinue autocontinue to next wp
-                                        0, //! Not used
-                                        0, //! Not used
-                                        0, //! Not used
-                                        0, //! Not used
-                                        (float)Angles::degrees(dpath->end_lat), //! x PARAM5 / local: x position, global: latitude
-                                        (float)Angles::degrees(dpath->end_lon), //! y PARAM6 / y position: global: longitude
-                                        (float)(dpath->end_z) - m_hae_offset);//! z PARAM7 / z position: global: altitude
-
-          m_mission_items.push(msg);
-
-          mavlink_msg_mission_set_current_pack(255, 0, &msg,
-                                               m_sysid,
-                                               0,
-                                               1);
-
-          n = mavlink_msg_to_send_buffer(buf, &msg);
-          sendData(buf, n);
->>>>>>> cb3b7869
+          // Convert altitude to geoid height (MSL).
+          sendCommandPacket(MAV_CMD_NAV_TAKEOFF, 0, 0, 0, 0, 0, 0, alt - m_hae_offset);
 
           m_pcs.start_lat = Angles::radians(m_lat);
           m_pcs.start_lon = Angles::radians(m_lon);
