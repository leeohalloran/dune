--- conflicted
+++ resolved
@@ -26,11 +26,7 @@
 //***************************************************************************
 // Automatically generated.                                                 *
 //***************************************************************************
-<<<<<<< HEAD
-// IMC XML MD5: 0bb52ca2c789909fdc0b69126b04af22                            *
-=======
 // IMC XML MD5: 4663673b775daaf6b93edc177859e286                            *
->>>>>>> 1657eebb
 //***************************************************************************
 
 #ifndef DUNE_IMC_SUPERTYPES_HPP_INCLUDED_
@@ -52,11 +48,6 @@
     class ControlCommand: public Message
     {
     };
-
-    //! Super type RemoteData.
-    class RemoteData: public Message
-    {
-    };
   }
 }
 
